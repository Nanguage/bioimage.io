--- conflicted
+++ resolved
@@ -122,11 +122,7 @@
     `<a href="https://bioimage.io/#/p/zenodo:${encodeURIComponent(
       rdf.config._deposit.id
     )}"><span class="label label-success">Download RDF Package</span></a><br>` +
-<<<<<<< HEAD
     ((docstring && `<p>${docstring}</p>`) || "");
-=======
-    (docstring && `<p>${docstring}</p>`);
->>>>>>> 701d5bbf
   const keywords = ["bioimage.io", "bioimage.io:" + rdf.type];
   const metadata = {
     title: rdf.name,
